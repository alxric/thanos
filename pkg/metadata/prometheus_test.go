--- conflicted
+++ resolved
@@ -61,7 +61,7 @@
 
 	// Wait metadata response to be ready as Prometheus gets metadata after scrape.
 	testutil.Ok(t, runutil.Retry(3*time.Second, ctx.Done(), func() error {
-		meta, err := c.MetadataInGRPC(ctx, u, "", -1)
+		meta, err := c.MetricMetadataInGRPC(ctx, u, "", -1)
 		testutil.Ok(t, err)
 		if len(meta) > 0 {
 			return nil
@@ -108,11 +108,7 @@
 		},
 	} {
 		t.Run(tcase.name, func(t *testing.T) {
-<<<<<<< HEAD
-			meta, w, err := NewGRPCClient(prom).MetricMetadata(context.Background(), &metadatapb.MetricMetadataRequest{
-=======
-			meta, w, err := grpcClient.Metadata(ctx, &metadatapb.MetadataRequest{
->>>>>>> ebda62ee
+			meta, w, err := grpcClient.MetricMetadata(ctx, &metadatapb.MetricMetadataRequest{
 				Metric: tcase.metric,
 				Limit:  tcase.limit,
 			})
