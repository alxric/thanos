# Step 4 - Thanos Compactor

In this step, we will install Thanos Compactor which applies the compaction, retention, deletion and downsampling operations
on the TSDB block data object storage.

Before, moving forward, let's take a closer look at what the `Compactor` component does:

> Note: Thanos Compactor is currently designed to be run as a singleton. Unavailability (hours) is not problematic as it does not serve any live requests.
## Compactor

The `Compactor` is an essential component that operates on a single object storage bucket to compact, downsample, apply retention, to the TSDB blocks held inside,
thus, making queries on historical data more efficient. It creates aggregates of old metrics (based upon the rules).

It is also responsible for downsampling of data, performing 5m downsampling after 40 hours, and 1h downsampling after 10 days.

If you want to know more about Thanos Compactor, jump [here](https://thanos.io/tip/components/compact.md/).

> Note: Thanos Compactor is mandatory if you use object storage otherwise Thanos Store Gateway will be too slow without using a compactor.

## Deploying Thanos Compactor

Click below snippet to start the Compactor.

```
docker run -d --net=host --rm \
 -v /root/editor/bucket_storage.yaml:/etc/thanos/minio-bucket.yaml \
    --name thanos-compact \
<<<<<<< HEAD
    quay.io/thanos/thanos:v0.23.0 \
=======
    quay.io/thanos/thanos:v0.23.1 \
>>>>>>> 0aa21c36
    compact \
    --wait --wait-interval 30s \
    --consistency-delay 0s \
    --objstore.config-file /etc/thanos/minio-bucket.yaml \
    --http-address 0.0.0.0:19095
```{{execute}}

The flag `wait` is used to make sure all compactions have been processed while `--wait-interval` is kept in 30s to perform all the compactions and downsampling very quickly. Also, this only works when when `--wait` flag is specified. Another flag `--consistency-delay` is basically used for buckets which are not consistent strongly. It is the minimum age of non-compacted blocks before they are being processed. Here, we kept the delay at 0s assuming the bucket is consistent.

## Setup Verification

To check if compactor works fine, we can look at the [Bucket View](https://[[HOST_SUBDOMAIN]]-19095-[[KATACODA_HOST]].environments.katacoda.com/new/loaded).

Now, if we click on the blocks, they will provide us all the metadata (Series, Samples, Resolution, Chunks, and many more things).

## Compaction and Downsampling

When we query large historical data there are millions of samples that we need to go through which makes the queries slower and slower as we retrieve year's worth of data.

Thus, Thanos uses the technique called downsampling (a process of reducing the sampling rate of the signal) to keep the queries responsive,
and no special configuration is required to perform this process.

The Compactor applies compaction to the bucket data and also completes the downsampling for historical data.

To expierience this, click on the [Querier](https://[[HOST_SUBDOMAIN]]-9091-[[KATACODA_HOST]].environments.katacoda.com/new/graph?g0.expr=&g0.tab=0&g0.stacked=0&g0.range_input=1h&g0.max_source_resolution=0s&g0.deduplicate=1&g0.partial_response=0&g0.store_matches=[]) and insert metrics `continuous_app_metric0` with 1 year time range of graph, and also, click on `Enable Store Filtering`.

Let's try querying `Max 5m downsampling` data, it uses 5m resolution and it will be faster than the raw data. Also, Downsampling is built on top of data, and never done on **young** data.

## Unlimited Retention - Not Challenging anymore?

Having a long time metric retention for Prometheus was always involving lots of complexity, disk space, and manual work. With Thanos, you can make Prometheus almost stateless, while having most of the data in durable and cheap object storage.

## Next

Awesome work! Feel free to play with the setup 🤗

Once done, hit `Continue` for summary.<|MERGE_RESOLUTION|>--- conflicted
+++ resolved
@@ -25,11 +25,7 @@
 docker run -d --net=host --rm \
  -v /root/editor/bucket_storage.yaml:/etc/thanos/minio-bucket.yaml \
     --name thanos-compact \
-<<<<<<< HEAD
-    quay.io/thanos/thanos:v0.23.0 \
-=======
     quay.io/thanos/thanos:v0.23.1 \
->>>>>>> 0aa21c36
     compact \
     --wait --wait-interval 30s \
     --consistency-delay 0s \
